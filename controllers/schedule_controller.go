--- conflicted
+++ resolved
@@ -58,14 +58,9 @@
 
 var (
 	apiGVString = v1beta1.GroupVersion.String()
+	// create credentials schedule first since this is the fastest one, followed by resources
 	// mapping ResourceTypes to Velero schedule names
-<<<<<<< HEAD
-	// create credentials schedule first since this is the fastest one, followed by resources
-	resourceTypes = map[ResourceType]string{
-=======
 	veleroScheduleNames = map[ResourceType]string{
-		ManagedClusters: "acm-managed-clusters-schedule",
->>>>>>> 3bae5d40
 		Credentials:     "acm-credentials-schedule",
 		Resources:       "acm-resources-schedule",
 		ManagedClusters: "acm-managed-clusters-schedule",
